--- conflicted
+++ resolved
@@ -1,12 +1,7 @@
 //! Strong typed money.
 //!
-<<<<<<< HEAD
 //! Katjing is a money library that attempts to check as much as possible at compile time. If possible with zero run-time overhead.
-//! If a compromize has to be made, chose the safer option. Katjing is mostly concerned with structural correctness and outsources
-=======
-//! Katjing is a money library that attempts to check as much as possible at compile time. If possible with zero runtime overhead.
 //! If a compromise has to be made, chose the safer option. Katjing is mostly concerned with structural correctness and outsources
->>>>>>> 383912aa
 //! the details to other types. That is why [Money] is generic. Lastly  Katjing tries not to do surprising things!
 //!
 //! For example:
